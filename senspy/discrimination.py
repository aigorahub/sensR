--- conflicted
+++ resolved
@@ -1,11 +1,7 @@
 import numpy as np
 from scipy.stats import norm
 
-<<<<<<< HEAD
 __all__ = ["two_afc", "duotrio_pc", "discrim_2afc"]
-=======
-__all__ = ["two_afc", "duotrio_pc"]
->>>>>>> c419b4a5
 
 def two_afc(dprime: float) -> float:
     """Proportion correct in a 2-AFC task for a given d-prime."""
@@ -18,9 +14,7 @@
         return 0.5
     a = norm.cdf(dprime / np.sqrt(2.0))
     b = norm.cdf(dprime / np.sqrt(6.0))
-<<<<<<< HEAD
     return 1 - a - b + 2 * a * b
-
 
 def discrim_2afc(correct: int, total: int) -> dict:
     """Estimate d-prime and standard error for a 2-AFC test."""
@@ -34,7 +28,4 @@
     se_pc = np.sqrt(pc * (1 - pc) / total)
     deriv = norm.pdf(dp / np.sqrt(2.0)) / np.sqrt(2.0)
     se_dp = se_pc / deriv
-    return {"d_prime": dp, "se": se_dp}
-=======
-    return 1 - a - b + 2 * a * b
->>>>>>> c419b4a5
+    return {"d_prime": dp, "se": se_dp}